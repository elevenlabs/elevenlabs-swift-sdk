--- conflicted
+++ resolved
@@ -66,11 +66,7 @@
 @available(macOS 11.0, iOS 14.0, *)
 extension DataChannelReceiver: RoomDelegate {
     nonisolated func room(
-<<<<<<< HEAD
-        _: Room, participant: RemoteParticipant?, didReceiveData data: Data, forTopic _: String
-=======
         _: Room, participant: RemoteParticipant?, didReceiveData data: Data, forTopic _: String, encryptionType _: EncryptionType,
->>>>>>> dd181677
     ) {
         // Only process messages from the agent
         guard participant != nil else {
