--- conflicted
+++ resolved
@@ -1239,8 +1239,6 @@
             let event: [String: Any] = [
                 "type": "contextual_update",
                 "text": text,
-<<<<<<< HEAD
-=======
             ]
             sendWebSocketMessage(event)
         }
@@ -1262,7 +1260,6 @@
         public func sendUserActivity() {
             let event: [String: Any] = [
                 "type": "user_activity",
->>>>>>> 15fbdad8
             ]
             sendWebSocketMessage(event)
         }
